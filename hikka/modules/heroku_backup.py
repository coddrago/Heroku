--- conflicted
+++ resolved
@@ -65,11 +65,7 @@
             "📼 Your database backups will appear here",
             silent=True,
             archive=True,
-<<<<<<< HEAD
-            avatar="https://raw.githubusercontent.com/coddrago/Heroku/refs/heads/master/assets/heroku-backups.png",
-=======
             avatar="https://raw.githubusercontent.com/coddrago/Heroku/dev-test/assets/heroku-backups.png",
->>>>>>> 46cc330b
             _folder="heroku",
             invite_bot=True,
         )
