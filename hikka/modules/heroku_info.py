# ©️ Dan Gazizullin, 2021-2023
# This file is a part of Hikka Userbot
# 🌐 https://github.com/hikariatama/Hikka
# You can redistribute it and/or modify it under the terms of the GNU AGPLv3
# 🔑 https://www.gnu.org/licenses/agpl-3.0.html

# ©️ Codrago, 2024-2025
# This file is a part of Heroku Userbot
# 🌐 https://github.com/coddrago/Heroku
# You can redistribute it and/or modify it under the terms of the GNU AGPLv3
# 🔑 https://www.gnu.org/licenses/agpl-3.0.html

import git
import time
import git
import psutil
import os
import glob
import requests

from typing import Optional
from pathlib import Path
from PIL import Image, ImageDraw, ImageFont
from io import BytesIO
from herokutl.tl.types import Message 
from herokutl.utils import get_display_name
from .. import loader, utils, version
import platform as lib_platform
import getpass


@loader.tds
class HerokuInfoMod(loader.Module):
    """Show userbot info"""

    strings = {"name": "HerokuInfo"}

    def __init__(self):
        self.config = loader.ModuleConfig(
            loader.ConfigValue(
                "custom_message",
                doc=lambda: self.strings("_cfg_cst_msg"),
            ),
            loader.ConfigValue(
                "banner_url",
                "https://imgur.com/a/7LBPJiq.png",
                lambda: self.strings("_cfg_banner"),
            ),
            loader.ConfigValue(
                "show_heroku",
                True,
                validator=loader.validators.Boolean(),
            ),
            loader.ConfigValue(
                "ping_emoji",
                "🪐",
                lambda: self.strings["ping_emoji"],
                validator=loader.validators.String(),
            ),
            loader.ConfigValue(
                "switchInfo",
                False,
                "Switch info to mode photo",
                validator=loader.validators.Boolean(),
            ),
            loader.ConfigValue(
                "imgSettings",
                ["Лапокапканот", 30, '#000', '0|0', "mm", 0, '#000'],
                "Image settings\n1. Дополнительный ник (если прежний ник не отображается)\n2. Размер шрифта\n3. Цвет шрифта в HEX формате '#000'\n4. Координаты текста '100|100', по умолчания в центре фотографии\n5. Якорь текста -> https://pillow.readthedocs.io/en/stable/_images/anchor_horizontal.svg\n6. Размер обводки, по умолчанию 0\n7. Цвет обводки в HEX формате '#000'",
                validator=loader.validators.Series(
                    fixed_len=7,
                ),
            ),
        )

    def _get_os_name(self):
        try:
            with open("/etc/os-release", "r") as f:
                for line in f:
                    if line.startswith("PRETTY_NAME"):
                        return line.split("=")[1].strip().strip('"')
        except FileNotFoundError:
            return self.strings["non_detectable"]

    def _render_info(self, start: float) -> str:
        try:
            repo = git.Repo(search_parent_directories=True)
            diff = repo.git.log([f"HEAD..origin/{version.branch}", "--oneline"])
            upd = (
                self.strings("update_required").format(prefix=self.get_prefix())
                if diff
                else self.strings("up-to-date")
            )
        except Exception:
            upd = ""

<<<<<<< HEAD
        me = (
            '<b><a href="tg://user?id={}">{}</a></b>'.format(
                self._client.hikka_me.id,
                utils.escape_html(get_display_name(self._client.hikka_me)),
            )
            .replace("{", "")
            .replace("}", "")
        )
=======
        me = self.config['imgSettings'][0] if (self.config['imgSettings'][0] != "Лапокапканот") and self.config['switchInfo'] else '<b><a href="tg://user?id={}">{}</a></b>'.format(
            self._client.hikka_me.id,
            utils.escape_html(get_display_name(self._client.hikka_me)),
        ).replace('{', '').replace('}', '')
>>>>>>> 7408c345
        build = utils.get_commit_url()
        _version = f"<i>{'.'.join(list(map(str, list(version.__version__))))}</i>"
        prefix = f"«<code>{utils.escape_html(self.get_prefix())}</code>»"

        platform = utils.get_named_platform()

        for emoji, icon in [
            ("🍊", "<emoji document_id=5449599833973203438>🧡</emoji>"),
            ("🍇", "<emoji document_id=5449468596952507859>💜</emoji>"),
            ("😶‍🌫️", "<emoji document_id=5370547013815376328>😶‍🌫️</emoji>"),
            ("❓", "<emoji document_id=5407025283456835913>📱</emoji>"),
            ("🍀", "<emoji document_id=5395325195542078574>🍀</emoji>"),
            ("🦾", "<emoji document_id=5386766919154016047>🦾</emoji>"),
            ("🚂", "<emoji document_id=5359595190807962128>🚂</emoji>"),
            ("🐳", "<emoji document_id=5431815452437257407>🐳</emoji>"),
            ("🕶", "<emoji document_id=5407025283456835913>📱</emoji>"),
            ("🐈‍⬛", "<emoji document_id=6334750507294262724>🐈‍⬛</emoji>"),
            ("✌️", "<emoji document_id=5469986291380657759>✌️</emoji>"),
            ("💎", "<emoji document_id=5471952986970267163>💎</emoji>"),
            ("🛡", "<emoji document_id=5282731554135615450>🌩</emoji>"),
            ("🌼", "<emoji document_id=5224219153077914783>❤️</emoji>"),
            ("🎡", "<emoji document_id=5226711870492126219>🎡</emoji>"),
            ("🐧", "<emoji document_id=5361541227604878624>🐧</emoji>"),
            ("🧃", "<emoji document_id=5422884965593397853>🧃</emoji>"),
        ]:
            platform = platform.replace(emoji, icon)
        return (
            ("<b>🪐 Heroku</b>\n" if self.config["show_heroku"] else "")
            + self.config["custom_message"].format(
                me=me,
                version=_version,
                build=build,
                prefix=prefix,
                platform=platform,
                upd=upd,
                uptime=utils.formatted_uptime(),
                cpu_usage=utils.get_cpu_usage(),
                ram_usage=f"{utils.get_ram_usage()} MB",
                branch=version.branch,
                hostname=lib_platform.node(),
                user=getpass.getuser(),
                os=self._get_os_name() or self.strings("non_detectable"),
                kernel=lib_platform.release(),
                cpu=f"{psutil.cpu_count(logical=False)} ({psutil.cpu_count()}) core(-s); {psutil.cpu_percent()}% total",
                ping=round((time.perf_counter_ns() - start) / 10**6, 3),
            )
            if self.config["custom_message"]
            else (
                f"<b>{{}}</b>\n\n<b>{{}} {self.strings('owner')}:</b> {me}\n\n<b>{{}}"
                f" {self.strings('version')}:</b> {_version} {build}\n<b>{{}}"
                f" {self.strings('branch')}:"
                f"</b> <code>{version.branch}</code>\n{upd}\n\n<b>{{}}"
                f" {self.strings('prefix')}:</b> {prefix}\n<b>{{}}"
                f" {self.strings('uptime')}:"
                f"</b> {utils.formatted_uptime()}\n\n<b>{{}}"
                f" {self.strings('cpu_usage')}:"
                f"</b> <i>~{utils.get_cpu_usage()} %</i>\n<b>{{}}"
                f" {self.strings('ram_usage')}:"
                f"</b> <i>~{utils.get_ram_usage()} MB</i>\n<b>{{}}</b>"
            ).format(
<<<<<<< HEAD
                *map(
                    lambda x: utils.remove_html(x) if inline else x,
                    (
                        (
                            utils.get_platform_emoji()
                            if self._client.hikka_me.premium
                            and self.config["show_heroku"]
                            else ""
                        ),
                        "<emoji document_id=5373141891321699086>😎</emoji>",
                        "<emoji document_id=5469741319330996757>💫</emoji>",
                        "<emoji document_id=5449918202718985124>🌳</emoji>",
                        "<emoji document_id=5472111548572900003>⌨️</emoji>",
                        "<emoji document_id=5451646226975955576>⌛️</emoji>",
                        "<emoji document_id=5431449001532594346>⚡️</emoji>",
                        "<emoji document_id=5359785904535774578>💼</emoji>",
                        platform,
                    ),
                )
            )
        )
=======
                (
                    utils.get_platform_emoji()
                    if self._client.hikka_me.premium and self.config["show_heroku"]
                    else ""
                ),
                "<emoji document_id=5373141891321699086>😎</emoji>",
                "<emoji document_id=5469741319330996757>💫</emoji>",
                "<emoji document_id=5449918202718985124>🌳</emoji>",
                "<emoji document_id=5472111548572900003>⌨️</emoji>",
                "<emoji document_id=5451646226975955576>⌛️</emoji>",
                "<emoji document_id=5431449001532594346>⚡️</emoji>",
                "<emoji document_id=5359785904535774578>💼</emoji>",
                platform,
            )
        )
    
    def _get_info_photo(self, start: float) -> Optional[Path]:
        imgform = self.config['banner_url'].split('.')[-1]
        imgset = self.config['imgSettings']
        if imgform in ['jpg', 'jpeg', 'png', 'bmp', 'webp']:
            response = requests.get(self.config['bannerUrl'], stream=True)
            img = Image.open(BytesIO(response.content))
            font = ImageFont.truetype(
                glob.glob(f'{os.getcwd()}/assets/font.*')[0], 
                size=int(imgset[1]), 
                encoding='unic'
            )
            w, h = img.size
            draw = ImageDraw.Draw(img)
            draw.text(
                (int(w/2), int(h/2)) if imgset[3] == '0|0' else tuple([int(i) for i in imgset[3].split('|')]),
                f'{utils.remove_html(self._render_info(start))}', 
                anchor=imgset[4],
                font=font,
                fill=imgset[2] if imgset[2].startswith('#') else '#000',
                stroke_width=int(imgset[5]),
                stroke_fill=imgset[6] if imgset[6].startswith('#') else '#000',
                embedded_color=True
            )
            path = f'{os.getcwd()}/assets/imginfo.{imgform}'
            img.save(path)
            return Path(path).absolute()
        return None
    
    @loader.command()
    async def insfont(self, message: Message):
        "Install font"
        if message.is_reply:
            reply = await message.get_reply_message()
            fontform = reply.document.mime_type.split("/")[1]
            if not fontform in ['ttf', 'otf']:
                await utils.answer(
                    message,
                    '<b>Incorrect font format</b>\n<blockquote>Поддерживаемые форматы -> otf, ttf</blockquote>'
                )
                return
            origpath = f'{os.getcwd()}/assets/font.{fontform}'
            ptf = f'{os.getcwd()}/font.{fontform}'
            os.rename(origpath, ptf)
            photo = await reply.download_media(origpath)
            if photo is None:
                os.rename(ptf, origpath)
                await utils.answer(
                    message,
                    'Reply to font!'
                )
                return
        os.remove(ptf)
        await utils.answer(
            message,
            '<b>Font installed</b><emoji document_id=5436040291507247633>🎉</emoji>\nТеперь вы с удовольствием можете пользоваться им'
        )
>>>>>>> 7408c345

    @loader.command()
    async def infocmd(self, message: Message):
        start = time.perf_counter_ns()
        if self.config['switchInfo']:
            if self._get_info_photo(start) is None:
                await utils.answer(
                    message, 
                    '<b>Incorrect image format</b>\n<blockquote>Поддерживаемые форматы -> jpg, jpeg, png, bmp, webp</blockquote>'
                )
                return
            if '{ping}' in self.config["custom_message"]:
                message = await utils.answer(message, self.config["ping_emoji"])
            await utils.answer_file(
                message,
                f'{utils.os.getcwd()}/assets/imginfo.{self.config["bannerUrl"].split(".")[-1]}',
                reply_to=getattr(message, "reply_to_msg_id", None),
            )
<<<<<<< HEAD
        elif "{ping}" in self.config["custom_message"]:
            message = await utils.answer(message, self.config["ping_emoji"])
=======
        elif self.config["custom_message"] is None:
            if '{ping}' in self.config["custom_message"]:
                message = await utils.answer(message, self.config["ping_emoji"])
>>>>>>> 7408c345
            await utils.answer_file(
                message,
                self.config["bannerUrl"],
                self._render_info(start),
                reply_to=getattr(message, "reply_to_msg_id", None),
            )
        else:
            if '{ping}' in self.config["custom_message"]:
                message = await utils.answer(message, self.config["ping_emoji"])
            await utils.answer_file(
                message,
                self.config["bannerUrl"],
                self._render_info(start),
                reply_to=getattr(message, "reply_to_msg_id", None),
            )

    @loader.command()
    async def herokuinfo(self, message: Message):
        await utils.answer(message, self.strings("desc"))

    @loader.command()
    async def setinfo(self, message: Message):
        if not (args := utils.get_args_html(message)):
            return await utils.answer(message, self.strings("setinfo_no_args"))

        self.config["custom_message"] = args
        await utils.answer(message, self.strings("setinfo_success"))<|MERGE_RESOLUTION|>--- conflicted
+++ resolved
@@ -94,7 +94,6 @@
         except Exception:
             upd = ""
 
-<<<<<<< HEAD
         me = (
             '<b><a href="tg://user?id={}">{}</a></b>'.format(
                 self._client.hikka_me.id,
@@ -103,12 +102,10 @@
             .replace("{", "")
             .replace("}", "")
         )
-=======
         me = self.config['imgSettings'][0] if (self.config['imgSettings'][0] != "Лапокапканот") and self.config['switchInfo'] else '<b><a href="tg://user?id={}">{}</a></b>'.format(
             self._client.hikka_me.id,
             utils.escape_html(get_display_name(self._client.hikka_me)),
         ).replace('{', '').replace('}', '')
->>>>>>> 7408c345
         build = utils.get_commit_url()
         _version = f"<i>{'.'.join(list(map(str, list(version.__version__))))}</i>"
         prefix = f"«<code>{utils.escape_html(self.get_prefix())}</code>»"
@@ -169,7 +166,7 @@
                 f" {self.strings('ram_usage')}:"
                 f"</b> <i>~{utils.get_ram_usage()} MB</i>\n<b>{{}}</b>"
             ).format(
-<<<<<<< HEAD
+
                 *map(
                     lambda x: utils.remove_html(x) if inline else x,
                     (
@@ -191,7 +188,6 @@
                 )
             )
         )
-=======
                 (
                     utils.get_platform_emoji()
                     if self._client.hikka_me.premium and self.config["show_heroku"]
@@ -264,7 +260,6 @@
             message,
             '<b>Font installed</b><emoji document_id=5436040291507247633>🎉</emoji>\nТеперь вы с удовольствием можете пользоваться им'
         )
->>>>>>> 7408c345
 
     @loader.command()
     async def infocmd(self, message: Message):
@@ -283,14 +278,11 @@
                 f'{utils.os.getcwd()}/assets/imginfo.{self.config["bannerUrl"].split(".")[-1]}',
                 reply_to=getattr(message, "reply_to_msg_id", None),
             )
-<<<<<<< HEAD
         elif "{ping}" in self.config["custom_message"]:
             message = await utils.answer(message, self.config["ping_emoji"])
-=======
         elif self.config["custom_message"] is None:
             if '{ping}' in self.config["custom_message"]:
                 message = await utils.answer(message, self.config["ping_emoji"])
->>>>>>> 7408c345
             await utils.answer_file(
                 message,
                 self.config["bannerUrl"],
