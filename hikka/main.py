--- conflicted
+++ resolved
@@ -808,13 +808,10 @@
             client.hikka_me = me
 
             async with aiohttp.ClientSession() as session:
-<<<<<<< HEAD
                 async with session.get(
                     "https://mods.codrago.top/ids/allowed_ids.txt"
                 ) as response:
-=======
                 async with session.get("https://raw.githubusercontent.com/coddrago/modules-web/main/mods/ids/allowed_ids.txt") as response:
->>>>>>> 7408c345
                     if response.status == 200:
                         content = await response.text()
                         allowed_ids = [
