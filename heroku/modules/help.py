--- conflicted
+++ resolved
@@ -333,11 +333,7 @@
 
         await utils.answer(
             message,
-<<<<<<< HEAD
-            (self.config["desc_icon"] + " {}\n <blockquote expandable>{}</blockquote><blockquote expandable>{}</blockquote>").format(
-=======
             (self.config["desc_icon"] + " {}\n <blockquote exp>{}</blockquote><blockquote exp>{}</blockquote>").format(
->>>>>>> f65a7daa
                 reply,
                 "".join(core_ + plain_ + (no_commands_ if force else [])),
                 (
